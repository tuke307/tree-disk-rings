#!/usr/bin/env python3
# -*- coding: utf-8 -*-
"""
Copyright (c) 2023 Author(s) Henry Marichal (hmarichal93@gmail.com

This program is free software: you can redistribute it and/or modify it under the terms of the GNU Affero General Public License as published by the Free Software Foundation, either version 3 of the License, or (at your option) any later version.

This program is distributed in the hope that it will be useful, but WITHOUT ANY WARRANTY; without even the implied warranty of MERCHANTABILITY or FITNESS FOR A PARTICULAR PURPOSE. See the GNU Affero General Public License for more details.

You should have received a copy of the GNU Affero General Public License along with this program. If not, see <http://www.gnu.org/licenses/>.
"""
import numpy as np
from pathlib import Path
from typing import List, Tuple

import lib.chain as ch
from lib.interpolation_nodes import compute_interpolation_domain, \
    domain_interpolation
from lib.basic_properties import similarity_conditions, \
    exist_chain_overlapping, InfoVirtualBand


DEBUG = False

NOT_REPETING_CHAIN = -1
MODULE_NAME = 'connect_chains'


def extract_border_chain_from_list(ch_s: List[ch.Chain], nodes_s: List[ch.Node]):
    """
    Extract border chain from chain and nodes list
    @param ch_s: chain list.
    @param nodes_s: node list
    @return:
    """
    ch_s_without_border = [chain for chain in ch_s if chain.type != ch.TypeChains.border]
    border_chain = next(chain for chain in ch_s if (chain.type == ch.TypeChains.border))
    nodes_s_without_border = [node for node in nodes_s if node.chain_id != border_chain.id]
    return border_chain, ch_s_without_border, nodes_s_without_border


class ConnectParameters:
    """Class for grouping all the parameter from table 1 in the paper."""
    iterations = 9
    params = {'th_radial_tolerance': [0.1, 0.2, 0.1, 0.2, 0.1, 0.2, 0.1, 0.2, 0.2],
              'neighbourhood_size': [10, 10, 22, 22, 45, 45, 22, 45, 45],
              'th_regular_derivative': [1.5, 1.5, 1.5, 1.5, 1.5, 1.5, 2, 2, 2],
              'th_distribution_size': [2, 2, 3, 3, 3, 3, 2, 3, 3],
              'derivative_from_center': [False, False, False, False, False, False, True, True, True]}

    def __init__(self, ch_s, nodes_s):
        self.border_chain, self.ch_s_without_border, self.nodes_s_without_border = extract_border_chain_from_list(ch_s,
                                                                                                                  nodes_s)


    def get_iteration_parameters(self, counter):
        iteration_params = {'th_radial_tolerance': self.params['th_radial_tolerance'][counter],
                            'th_distribution_size': self.params['th_distribution_size'][counter],
                            'neighbourhood_size': self.params['neighbourhood_size'][counter],
                            'th_regular_derivative': self.params['th_regular_derivative'][counter],
                            'derivative_from_center': self.params['derivative_from_center'][counter],
                            'l_ch_s': self.ch_s_without_border if counter < self.iterations - 1 else self.ch_s_without_border + [self.border_chain],
                            'l_nodes_s': self.nodes_s_without_border if counter < self.iterations - 1 else self.nodes_s_without_border + self.border_chain.l_nodes
                            }

        if counter == self.iterations - 1:
            self.border_chain.change_id(len(self.ch_s_without_border))



        return iteration_params

    def update_list_for_next_iteration(self, ch_c, nodes_c):
        self.ch_s_without_border, self.nodes_s_without_border = ch_c, nodes_c

def copy_chains_and_nodes(ch_s):
    ch_s = [ch.copy_chain(chain) for chain in ch_s]
    nodes_s = []
    for chain in ch_s:
        nodes_s += chain.l_nodes

    return  ch_s, nodes_s
def connect_chains(l_ch_s, cy, cx, nr, debug, debut_im_pre, output_dir):
    """
    Logic to connect chains. Same logic to connect chains is applied several times, smoothing restriction.
<<<<<<< HEAD
    Implements Algorithm 7 in the supplementary material
=======
>>>>>>> ad846f57
    @param l_ch_s: chain list
    @param cy: pith y's coordinate
    @param cx: pith x's coordinate
    @param nr: total number of ray
    @param debut_im_pre: segmented gray image
    @return:
    l_ch_s: connected chains
    l_nodes_s: list nodes
    """
    # Copy ch_i and nodes
    l_ch_s, l_nodes_s = copy_chains_and_nodes(l_ch_s)
    # Paper Table 1 parameters initialization
    parameters = ConnectParameters(l_ch_s, l_nodes_s)

    # Line 1
    M = compute_intersection_matrix(l_ch_s, l_nodes_s, Nr=nr)

    # Line 2. Iteration over the parameters, 9 iterations in total
    for i in range(parameters.iterations):
        # Line 3. Get parameters for iteration i
        iteration_params = parameters.get_iteration_parameters(i)

        # Line 4.
        # debug_im_pre is a copy of the input image. It is used to visualize the results of the current iteration for debugging purposes.
<<<<<<< HEAD
        # Algorithm 9 in the paper
=======
        # Algorithm 2 in the paper
>>>>>>> ad846f57
        l_ch_c, l_nodes_c, M = connect_chains_main_logic(M=M, cy=cy, cx = cx, nr=nr, debug_imgs=debug, im_pre= debut_im_pre,
                                                         save=f"{output_dir}/output_{i}_", **iteration_params)

        # Line 5. Update chain list and chain node list for next iteration
        parameters.update_list_for_next_iteration(l_ch_c, l_nodes_c)

    # Line 7
    return l_ch_c, l_nodes_c


class SystemStatus:
    def __init__(self, l_ch, l_nodes, M, cy, cx, Nr=360, th_radial_tolerance=0.1, th_distribution_size=2,
                 th_regular_derivative=1.5, neighbourhood_size=45, derivative_from_center=False, debug=False, counter=0,
                 save=None, img=None):
        #initialization
        self.l_nodes_s = l_nodes
        self.l_ch_s = l_ch
        self.__sort_chain_list_and_update_relative_position()

        #system parameters
        self.Nr = Nr
        self.derivative_from_center = derivative_from_center
        self.th_distribution_size = th_distribution_size
        self.debug = debug
        self.neighbourhood_size = neighbourhood_size
        self.M = M
        self.center = [cy, cx]
        self.img = img
        self.height = img.shape[0]
        self.width = img.shape[1]
        self.next_chain_index = 0
        self.iterations_since_last_change = 0
        self.th_radial_tolerance = th_radial_tolerance
        self.label = "system_status"
        self.counter = counter
        self.th_regular_derivative = th_regular_derivative
        self.path = save
        if self.path is not None and self.debug:
            Path(self.path).mkdir(exist_ok=True)

    def get_common_chain_to_both_borders(self, chain: ch.Chain):
        chain_angle_domain = chain.get_dot_angle_values()
        angles_where_there_is_no_nodes = [angle for angle in np.arange(0, 360, 360 / self.Nr) if
                               angle not in chain_angle_domain]
        angles_where_there_is_no_nodes += [chain.extA.angle, chain.extB.angle]
        chains_where_there_is_no_nodes = []
        for ch_i in self.l_ch_s:
            ch_i_angles = ch_i.get_dot_angle_values()
            if np.intersect1d(ch_i_angles, angles_where_there_is_no_nodes).shape[0] == len(angles_where_there_is_no_nodes):
                chains_where_there_is_no_nodes.append(ch_i)

        if len(chains_where_there_is_no_nodes) == 0:
            return None

        nodes_in_ray_a = [cad.get_node_by_angle(chain.extA.angle) for cad in chains_where_there_is_no_nodes]
        nodes_in_ray_a.sort(key=lambda x: ch.euclidean_distance_between_nodes(x, chain.extA))
        id_closest = nodes_in_ray_a[0].chain_id
        return ch.get_chain_from_list_by_id(self.l_ch_s, id_closest)


    def compute_all_elements_needed_to_check_if_exist_chain_overlapping(self, chain):
        ch_i = self.get_common_chain_to_both_borders(chain)
        ch_j_endpoint_node = chain.extB
        ch_k_endpoint_node = chain.extA
        ch_j_endpoint_type = ch.EndPoints.B

        interpolated_nodes = [] #domain interpolation function output
        chain_copy = ch.copy_chain(chain)
        domain_interpolation(ch_i, ch_j_endpoint_node, ch_k_endpoint_node, ch_j_endpoint_type, chain_copy,
                             interpolated_nodes)
        interpolated_nodes_plus_endpoints = [ch_j_endpoint_node] + interpolated_nodes + [ch_k_endpoint_node]

        return ch_i, interpolated_nodes_plus_endpoints, ch_j_endpoint_type

    def fill_chain_if_there_is_no_overlapping(self, chain):
        """
<<<<<<< HEAD
        Algorithm 10 in the supplementary material. Complete chain if there is no overlapping.
=======
        Complete chain if there is no overlapping.
>>>>>>> ad846f57
        :param chain: chain to be completed if conditions are met
        :return: if conditions are met, chain is completed. Otherwise, nothing is done. Complete means that new nodes
        are added to the chain.
        """
        # Line 2 to 5. Check if chain is too small or is full. If it is, return.
        threshold = 0.9
        if chain.size >= chain.Nr or chain.size < threshold * chain.Nr:
            return

        # Line 6
        ch_i, l_nodes, endpoint_type = \
            self.compute_all_elements_needed_to_check_if_exist_chain_overlapping(chain)

        # Line 7. Algorithm 13 in the paper. Check if there is an overlapping chain.
        exist_chain = exist_chain_overlapping(self.l_ch_s, l_nodes, chain, chain, endpoint_type, ch_i)

        # Line 8
        if exist_chain:
            return

        # Line 11
        self.add_nodes_list_to_system(chain, l_nodes)

        return

    def continue_in_loop(self):
        # If iteration_sin_last_chain is equal to the number of chains, the algorithm stops. This means that
        # all chains have been iterated at least one time and no chains have been connected or interpolated.
        return self.iterations_since_last_change < len(self.l_ch_s)

    def get_next_chain(self):
        """
<<<<<<< HEAD
        Algorithm 9 in the supplementary material. Get next chain to be processed.
=======
        Get next chain to be processed.
>>>>>>> ad846f57
        :return: next supported chain
        """
        # Line 2
        ch_i = self.l_ch_s[self.next_chain_index]

        # Line 3
        self.size_l_chain_init = len(self.l_ch_s)

        # Line 4. Algorithm 12 in the paper
        self.fill_chain_if_there_is_no_overlapping(ch_i)

        # Line 5
        return ch_i



    def is_new_dot_valid(self, new_dot):
        if new_dot in self.l_nodes_s:
            return False
        if new_dot.x >= self.height or new_dot.y >= self.width or new_dot.x < 0 or new_dot.y < 0:
            return False

        return True

    def update_chain_neighbourhood(self, l_chains_to_update_neighborhood):
        dummy_chain = None
        for chain_p in l_chains_to_update_neighborhood:
            border = ch.EndPoints.A
            inward_chain, outward_chain, dot_border = get_inward_and_outward_visible_chains(self.l_ch_s, chain_p, border)

            chain_p.A_outward = outward_chain if outward_chain is not None else dummy_chain
            chain_p.A_inward = inward_chain if inward_chain is not None else dummy_chain
            border = ch.EndPoints.B
            inward_chain, outward_chain, dot_border = get_inward_and_outward_visible_chains(self.l_ch_s, chain_p, border)
            chain_p.B_outward = outward_chain if outward_chain is not None else dummy_chain
            chain_p.B_inward = inward_chain if inward_chain is not None else dummy_chain

        return


    def add_nodes_list_to_system(self, chain, l_nodes: List[ch.Node]):
        processed_node_list = []
        for new_dot in l_nodes:
            if chain.id != new_dot.chain_id:
                raise

            processed_node_list.append(new_dot)
            if new_dot in self.l_nodes_s:
                continue

            self.l_nodes_s.append(new_dot)
            # 1.0 Update ch_i list intersection
            chain_id_intersecting, chains_over_radial_direction = self._chains_id_over_radial_direction(
                new_dot.angle)
            self.M[chain.id, chain_id_intersecting] = 1
            self.M[chain_id_intersecting, chain.id] = 1

            # 2.0 Update boundary chains above and below.
            dots_over_direction = [dot for chain in chains_over_radial_direction for dot in chain.l_nodes if
                                   dot.angle == new_dot.angle]
            dots_over_direction.append(new_dot)
            dots_over_direction.sort(key=lambda x: x.radial_distance)
            idx_new_dot = dots_over_direction.index(new_dot)

            up_dot = dots_over_direction[idx_new_dot + 1] if idx_new_dot < len(dots_over_direction) - 1 else None
            if up_dot is not None:
                up_chain = ch.get_chain_from_list_by_id( chain_list= chains_over_radial_direction, chain_id = up_dot.chain_id)
                if up_dot == up_chain.extA:
                    up_chain.A_inward = chain
                elif up_dot == up_chain.extB:
                    up_chain.B_inward = chain

            down_dot = dots_over_direction[idx_new_dot - 1] if idx_new_dot > 0 else None
            if down_dot is not None:
                down_chain = ch.get_chain_from_list_by_id(chain_list=chains_over_radial_direction,
                                                        chain_id=down_dot.chain_id)
                if down_dot == down_chain.extA:
                    down_chain.A_outward = chain
                elif down_dot == down_chain.extB:
                    down_chain.B_outward = chain


        change_border = chain.add_nodes_list(processed_node_list)
        self.update_chain_neighbourhood([chain])

    @staticmethod
    def get_next_chain_index_in_list(chains_list, support_chain):
        return (chains_list.index(support_chain) + 1) % len(chains_list)

    def update_system_status(self, ch_i, l_s_outward, l_s_inward):
        """
<<<<<<< HEAD
        Algorithm 8 in the supplementary material. Update the system state after the iteration.
=======
        Update the system state after the iteration.
>>>>>>> ad846f57
        @param ch_i: support chain in current iteration
        @param l_s_outward: outward list of chains
        @param l_s_inward: inward list of chains
        @return: self.next_chain_index: index of the next support chain to be processed
        """
        # Line 1. self.l_ch_s is an attribute of the self object.
        # Line 2
        if self._system_status_change():
            # Line 3
            self.l_ch_s.sort(key=lambda x: x.size, reverse=True)
            # Variable used to check if system status has changed in current iteration. If it has (variable is set to 0),
            # the algorithm continues one more iteration. If it has not (variable is increased by 1). Variable is used as
            # exit condition in the while loop.
            self.iterations_since_last_change = 0

            # Line 4
            l_current_iteration = [ch_i] + l_s_outward + l_s_inward

            # Line 5
            l_current_iteration.sort(key=lambda x: x.size, reverse=True)

            # Line 6
            longest_chain = l_current_iteration[0]

            # Line 7 to 12
            if longest_chain.id == ch_i.id:
                next_chain_index = self.get_next_chain_index_in_list(self.l_ch_s, ch_i)
            else:
                next_chain_index = self.l_ch_s.index(longest_chain)


        else:
            # Line 15
            next_chain_index = self.get_next_chain_index_in_list(self.l_ch_s, ch_i)
            # System status has not changed. Increase variable by 1.
            self.iterations_since_last_change += 1

        # Line 17
        self.next_chain_index = next_chain_index

        return 0

    def _chains_id_over_radial_direction(self, angle):
        chains_in_radial_direction = ch.get_chains_within_angle(angle, self.l_ch_s)
        chains_id_over_radial_direction = [cad.id for cad in chains_in_radial_direction]

        return chains_id_over_radial_direction, chains_in_radial_direction

    def __sort_chain_list_and_update_relative_position(self):
        self.l_ch_s = sorted(self.l_ch_s, key=lambda x: x.size, reverse=True)
        self.update_chain_neighbourhood(self.l_ch_s)

    def _system_status_change(self):
        self.chain_size_at_the_end_of_iteration = len(self.l_ch_s)
        return self.size_l_chain_init > self.chain_size_at_the_end_of_iteration


def update_pointer(ch_j, closest, l_candidates_chi):
    ch_j_index = l_candidates_chi.index(ch_j)
    j_pointer = ch_j_index if closest is not None else ch_j_index + 1
    return j_pointer



def iterate_over_chains_list_and_complete_them_if_met_conditions(state):
    for chain in state.l_ch_s:
        state.fill_chain_if_there_is_no_overlapping(chain)

    return state.l_ch_s, state.l_nodes_s, state.M


def debugging_chains(state, chains_to_debug, filename):
    if state.debug:

        ch.visualize_selected_ch_and_chains_over_image_([ch for ch in chains_to_debug if ch is not None], state.l_ch_s,
                                                        img=state.img, filename=filename)
        state.counter += 1


def connect_chains_main_logic(M, cy, cx, nr, l_ch_s, l_nodes_s, th_radial_tolerance=2, th_distribution_size=2,
                              th_regular_derivative=1.5, neighbourhood_size=22, derivative_from_center=False,
                              debug_imgs=False, im_pre=None, save=None):
    """
    Logic for connecting chains based on similarity conditions. Implements Algorithm 2 from the paper.
    @param l_ch_s: list of chains
    @param l_nodes_s: list of nodes belonging to chains
    @param M: matrix of intersections between chains
    @param cy: y coordinate of pith (disk center)
    @param cx: x coordinate of pith (disk center)
    @param th_radial_tolerance: threshold for radial tolerance
    @param th_distribution_size: threshold for distribution size
    @param th_regular_derivative: threshold for regular derivative
    @param neighbourhood_size: size of neighbourhood in which we search for similar chains
    @param derivative_from_center: if true, derivative is calculated from cy, otherwise from support chain
    @param im_pre: image for debug
    @param nr: number of rays
    @param debug_imgs: debug parameter
    @param save: image save locating. Debug only
    @return: nodes and chain list after connecting
    """
    # Line 1. Initialization of the state object. It contains all the information needed to connect chains.
    state = SystemStatus(l_ch_s, l_nodes_s, M, cy, cx, Nr=nr, th_radial_tolerance=th_radial_tolerance,
                         th_distribution_size=th_distribution_size, th_regular_derivative=th_regular_derivative,
                         neighbourhood_size=neighbourhood_size, derivative_from_center=derivative_from_center,
                         debug=debug_imgs, save=save, img=im_pre)

    # Line 2. State.continue_in_loop() check if current state is equal to the previous one. If it is, the algorithm stops.
    # If some chains have been connected in the current iteration, the algorithm continues one more iteration.
    # Additionaly, if nodes have been added to some chain, the algorithm continues one more iteration.
    while state.continue_in_loop():
        # Line 3. Get next chain to be processed. Algorithm 11 in the paper.
        ch_i = state.get_next_chain()

        # Line 4. Get chains in ch_i neighbourhood
        l_s_outward, l_s_inward = get_chains_in_and_out_wards(state.l_ch_s, ch_i)

        # Line 7 to 10 is implemented within the for loop statement.
        for location, l_candidates_chi in zip([ch.ChainLocation.inwards, ch.ChainLocation.outwards], [l_s_inward, l_s_outward]):
            j_pointer = 0
            # Line 11
            while len(l_candidates_chi) > j_pointer:
                # Line 12
                debugging_chains(state, [ch_i] + l_candidates_chi, f'{state.path}/{state.counter}_0_{ch_i.label_id}_{location}.png')
                ch_j = l_candidates_chi[j_pointer]

                # Line 13
                debugging_chains(state, [ch_i, ch_j], f'{state.path}/{state.counter}_1.png')
                l_no_intersection_j = get_non_intersection_chains(state.M, l_candidates_chi, ch_j)

<<<<<<< HEAD
                # Line 14. Algorithm 13 in the supplementary material
=======
                # Line 14.
>>>>>>> ad846f57
                ch_k_b = get_closest_chain_logic(state, ch_j, l_candidates_chi, l_no_intersection_j, ch_i, location,
                                                 ch.EndPoints.B)
                debugging_chains(state, [ch_i, ch_j, ch_k_b], f'{state.path}/{state.counter}_2.png')

                # Line 15. Algorithm 13 in the supplementary material
                ch_k_a = get_closest_chain_logic(state, ch_j, l_candidates_chi, l_no_intersection_j, ch_i, location,
                                                 ch.EndPoints.A)
                debugging_chains(state, [ch_i, ch_j, ch_k_a], f'{state.path}/{state.counter}_3.png')

                # Line 16
                ch_k, endpoint = select_closest_chain(ch_j, ch_k_a, ch_k_b)
                debugging_chains(state, [ch_i, ch_j, ch_k], f'{state.path}/{state.counter}_4.png')

                # Line 17. Algorithm 14 in the paper
                connect_two_chains(state, ch_j, ch_k, l_candidates_chi, endpoint, ch_i)
                debugging_chains(state, [ch_i, ch_j], f'{state.path}/{state.counter}_5.png')

                # Line 18
                j_pointer = update_pointer(ch_j, ch_k, l_candidates_chi)

        # Line 19. Implementing the logic of Algorithm 10
        state.update_system_status(ch_i, l_s_outward, l_s_inward)

    # Line 20
    l_ch_c, l_nodes_c, intersection_matrix = iterate_over_chains_list_and_complete_them_if_met_conditions(state)
    debugging_chains(state, l_ch_c, f'{state.path}/{state.counter}.png')

    # Line 21
    return l_ch_c, l_nodes_c, intersection_matrix


def intersection_chains(M, candidate_chain: ch.Chain, l_sorted_chains_in_neighbourhood):
    inter_next_chain = np.where(M[candidate_chain.id] == 1)[0]
    l_intersections_candidate = [set.cad for set in l_sorted_chains_in_neighbourhood if
                                set.cad.id in inter_next_chain and candidate_chain.id != set.cad.id]

    return l_intersections_candidate
def get_all_chain_in_subset_that_satisfy_condition(state: SystemStatus, ch_j: ch.Chain, ch_i: ch.Chain,
                                                   endpoint: int, radial_distance: float, candidate_chain: ch.Chain,
                                                   l_intersections_candidate):
    l_intersection_candidate_set = [Set(radial_distance, candidate_chain)]
    for chain_inter in l_intersections_candidate:
        pass_control, radial_distance = connectivity_goodness_condition(state, ch_j, chain_inter, ch_i,
                                                                        endpoint)
        if pass_control:
            l_intersection_candidate_set.append(Set(radial_distance, chain_inter))
    return l_intersection_candidate_set

def get_the_closest_chain_by_radial_distance_that_does_not_intersect(state: SystemStatus, ch_j: ch.Chain,
                                                                     ch_i: ch.Chain, endpoint: int,
                                                                     candidate_chain_radial_distance: float,
                                                                     candidate_chain: ch.Chain, M,
                                                                     l_sorted_chains_in_neighbourhood):
    """
<<<<<<< HEAD
    Implements Algorithm 14 in the supplementary material.
=======
>>>>>>> ad846f57
    @param state: Data structure with all the information of the system
    @param ch_j: current chain
    @param ch_i: support chain
    @param endpoint: Chj endpoint
    @param candidate_chain_radial_distance: radial distance between Chj and candidate chain
    @param candidate_chain: angular closer chain to Chj
    @param M: intersection matrix
    @param l_sorted_chains_in_neighbourhood: chains in Chj endpoint neighbourhood sorted by angular distance
    @return: closest chain to Chj that satisfies connectivity goodness conditions
    """
    # Line 1 Get all the chains that intersect to candidate_chain
    l_intersections_candidate = intersection_chains(M, candidate_chain, l_sorted_chains_in_neighbourhood)

    # Line 2 Get all the chains that intersect to candidate_chain and satisfy connectivity_goodness_condition with ch_j
    l_intersections_candidate_set = get_all_chain_in_subset_that_satisfy_condition(state, ch_j, ch_i,
                                                                                 endpoint, candidate_chain_radial_distance,
                                                                                 candidate_chain, l_intersections_candidate)
    # Line 3 Sort them by proximity to ch_j
    l_intersections_candidate_set.sort(key=lambda x: x.distance)

    # Line 4 Return ch_k ch_i
    ch_k = l_intersections_candidate_set[0].cad

    # Line 5
    return ch_k

def get_closest_chain(state: SystemStatus, ch_j: ch.Chain, l_no_intersection_j: List[ch.Chain], ch_i: ch.Chain,
                      location: int, endpoint: int, M):
    """
    Search for the closest chain to ch_j that does not intersect with ch_j and met conditions.
    Implements Algorithm 3 from the paper
    @param state: SystemStatus
    @param ch_j: source chain
    @param l_no_intersection_j: list of chains that do not intersect with ch_j. Set of candidate chains to connect with
                                ch_j
    @param ch_i: support chain of ch_j
    @param location: inward or outward ch_j location regarding ch_i
    @param endpoint: ch_j endpoint
    @param M: intersection matrix
    @return: the closest chain to ch_j
    """
    # Line 1 and 2. Sort chains by proximity
    neighbourhood_size = state.neighbourhood_size
    l_sorted_chains_in_neighbourhood = get_chains_in_neighbourhood(neighbourhood_size, l_no_intersection_j, ch_j,
                                                                   ch_i, endpoint, location)

    # Line 3 and 4
    next_id = 0
    ch_k = None

    # Line 5. Search for closest chain to ch_i
    lenght_chains = len(l_sorted_chains_in_neighbourhood)
    while next_id < lenght_chains:
        # Line 6
        candidate_chain = l_sorted_chains_in_neighbourhood[next_id].cad

        # Line 7 Algorithm 4 from paper.
        pass_control, radial_distance = connectivity_goodness_condition(state, ch_j, candidate_chain, ch_i,
                                                                        endpoint)

        # Line 8
        if pass_control:
            # Line 9. Check that do not exist other chains that intersect next ch_i that is radially ch_k to ch_j
            # Get chains that intersect next ch_i. Algorithm 14 in the supplementary material.
            ch_k = get_the_closest_chain_by_radial_distance_that_does_not_intersect(state, ch_j, ch_i,
                                                                                       endpoint, radial_distance,
                                                                                       candidate_chain, M,
                                                                                       l_sorted_chains_in_neighbourhood)

            break

        # Line 12
        next_id += 1

    # Line 14
    return ch_k


def get_closest_chain_logic(state, ch_j, l_candidates_chi, l_no_intersection_j, ch_i, location, endpoint):
    """
    Get the ch_k chain tha met condition  if it is symmetric. If it is not symmetric return None.
<<<<<<< HEAD
    Implements Algorithm 13 in the supplementary material.
=======
>>>>>>> ad846f57
    @param state: System status instance. It contains all the information about the system.
    @param l_candidates_chi: List of chains that can be candidates to be connected to ch_j
    @param ch_j: Chain that is going to be connected to another chain
    @param l_no_intersection_j: List of chains that do not intersect with ch_j
    @param ch_i: Chain that support ch_j
    @param location: Location of ch_j regard to support chain (inward/outward)
    @param endpoint: Endpoint of ch_j that is going to be connected
    @return: closest chain, ch_k, to ch_j that met condition
    """
    # Line 2. Algorithm 3 in the paper
    ch_k = get_closest_chain(state, ch_j, l_no_intersection_j, ch_i, location, endpoint, state.M)

    # Line 3
    if ch_k is None:
        return ch_k

    # Line 6
    l_no_intersection_k = get_non_intersection_chains(state.M, l_candidates_chi, ch_k)

    # Line 7 to 12
    endpoint_k = ch.EndPoints.A if endpoint == ch.EndPoints.B else ch.EndPoints.B

    # Line 13
    symmetric_chain = get_closest_chain(state, ch_k, l_no_intersection_k, ch_i, location, endpoint_k, state.M)

    # Line 14
    ch_k = None if symmetric_chain != ch_j else ch_k
    if ch_k is not None and (ch_k.size + ch_j.size) > ch_k.Nr:
        ch_k = None

    # Line 17
    return ch_k

def move_nodes_from_one_chain_to_another(ch_j, ch_k):
    for node in ch_k.l_nodes:
        node.chain_id = ch_j.id

    change_border = ch_j.add_nodes_list(ch_k.l_nodes)
    return change_border
def generate_new_nodes(state, ch_j, ch_k, endpoint, ch_i):
    ch_j_endpoint = ch_j.extA if endpoint == ch.EndPoints.A else ch_j.extB
    ch_k_endpoint = ch_k.extB if endpoint == ch.EndPoints.A else ch_k.extA

    l_new_nodes = []
    domain_interpolation(ch_i, ch_j_endpoint, ch_k_endpoint, endpoint, ch_j, l_new_nodes)
    state.add_nodes_list_to_system(ch_j, l_new_nodes)
    return

def updating_chain_nodes(state, ch_j, ch_k):
    change_border = move_nodes_from_one_chain_to_another(ch_j, ch_k)
    if change_border:
        state.update_chain_neighbourhood([ch_j])

    return
def delete_closest_chain(state, ch_k, l_candidates_chi):
    cad_2_index = state.l_ch_s.index(ch_k)
    del state.l_ch_s[cad_2_index]
    id_connected_chain = l_candidates_chi.index(ch_k)
    del l_candidates_chi[id_connected_chain]
    return

def update_intersection_matrix(state, ch_j, ch_k):
    inter_cad_1 = state.M[ch_j.id]
    inter_cad_2 = state.M[ch_k.id]
    or_inter_cad1_cad2 = np.logical_or(inter_cad_1, inter_cad_2)
    state.M[ch_j.id] = or_inter_cad1_cad2
    state.M[:, ch_j.id] = or_inter_cad1_cad2
    state.M = np.delete(state.M, ch_k.id, 1)
    state.M = np.delete(state.M, ch_k.id, 0)
    return
def update_chains_ids(state, ch_k):
    for ch_old in state.l_ch_s:
        if ch_old.id > ch_k.id:
            new_id = ch_old.id - 1
            ch_old.change_id(new_id)
    return
def connect_two_chains(state: SystemStatus, ch_j, ch_k, l_candidates_chi, endpoint, ch_i):
    """
<<<<<<< HEAD
    Algorithm 12 in the supplementary material. Connect chains ch_j and ch_k updating all the information about the system.
=======
    Connect chains ch_j and ch_k updating all the information about the system.
>>>>>>> ad846f57
    @param state: class object that contains all the information about the system.
    @param ch_j: chain j to connect
    @param ch_k: chain k to connect
    @param l_candidates_chi: list of chains that have support chain ch_i
    @param endpoint: endpoint of ch_j that is going to be connected
    @param ch_i: support chain
    @return: None
    """
    # Line 1
    if endpoint is None:
        return

    # Line 4
    if ch_j == ch_k:
        return

    # Line 7 Generate new dots
    generate_new_nodes(state, ch_j, ch_k, endpoint, ch_i)

    # Line 8 move node from one ch_i to another
    updating_chain_nodes(state, ch_j, ch_k)

    # Line 9 update chains
    update_chain_after_connect(state, ch_j, ch_k)

    # Line 10 delete ch_k from  list l_candidate_chi  and state.l_ch_s
    delete_closest_chain(state, ch_k, l_candidates_chi)

    # Line 11 update intersection matrix
    update_intersection_matrix(state, ch_j, ch_k)

    # Line 12 update ch_i ids
    update_chains_ids(state, ch_k)

    return


def get_inward_and_outward_list_chains_via_pointers(l_ch_s:List[ch.Chain], support_chain: ch.Chain):
    """
    Get the inward and outward chains of  ch_i
    @param l_ch_s: list of chains
    @param support_chain: support chain, ch_i,  to get the inward and outward chains
    @return: inward and outward list chains
    """
    l_s_outward = []
    l_s_inward = []
    for ch_cand in l_ch_s:
        if ch_cand == support_chain:
            continue
        a_outward, b_outward, a_inward, b_inward = ch_cand.A_outward, ch_cand.B_outward, ch_cand.A_inward, ch_cand.B_inward

        if (ch_cand not in l_s_outward) and ((a_inward is not None and support_chain is a_inward) or
                                             (b_inward is not None and support_chain is b_inward)):
            l_s_outward.append(ch_cand)

        if (ch_cand not in l_s_inward) and ((a_outward is not None and support_chain is a_outward) or
                                            (b_outward is not None and support_chain is b_outward)):
            l_s_inward.append(ch_cand)

    return l_s_outward, l_s_inward


def get_non_intersection_chains(M, l_candidates_chi, ch_j):
    """
    Get the list of chains that not intersect with ch_j
    @param M: intersection matrix
    @param l_candidates_chi: list of chain
    @param ch_j: chain j
    @return:return the list of chains that not intersect with ch_j
    """
    id_inter = np.where(M[ch_j.id] == 1)[0]
    candidates_chi_non_chj_intersection = [cad for cad in l_candidates_chi if cad.id not in id_inter]
    return candidates_chi_non_chj_intersection

def get_intersection_chains(M, l_candidates_chi, ch_j):
    """
    Get the list of chain that intersect with ch_j
    @param M: intersection matrix
    @param l_candidates_chi: list of chain
    @param ch_j: chain j
    @return: return the list of chain that intersect with ch_j
    """
    id_inter = np.where(M[ch_j.id] == 1)[0]
    candidates_chi_non_chj_intersection = [cad for cad in l_candidates_chi if cad.id in id_inter]
    return candidates_chi_non_chj_intersection


def remove_chains_if_present_at_both_groups(S_up, S_down):
    up_down = [cad for cad in S_up if cad in S_down]
    for cad in up_down:
        S_up.remove(cad)
    return up_down



def get_chains_in_and_out_wards(l_ch_s, support_chain):
    """
    Get chains inwards and outwards from l_ch_s given support chain, ch_i
    @param l_ch_s: list of chains
    @param support_chain: support chain, ch_i
    @return: list of chains inwards and list of chains outwards
    """
    l_s_outward, l_s_inward = get_inward_and_outward_list_chains_via_pointers(l_ch_s, support_chain)
    remove_chains_if_present_at_both_groups(l_s_outward, l_s_inward)
    return l_s_outward, l_s_inward


def select_closest_chain(chain, a_neighbour_chain, b_neighbour_chain):
    if a_neighbour_chain is not None:
        d_a = distance_between_border(chain, a_neighbour_chain, ch.EndPoints.A)
    else:
        d_a = -1

    if b_neighbour_chain is not None:
        d_b = distance_between_border(chain, b_neighbour_chain,  ch.EndPoints.B)
    else:
        d_b = -1

    if d_a == d_b == -1:
        closest_chain = None
        endpoint = None

    elif d_a >= d_b:
        closest_chain = a_neighbour_chain
        endpoint = ch.EndPoints.A

    elif d_b > d_a:
        closest_chain = b_neighbour_chain
        endpoint = ch.EndPoints.B

    else:
        raise

    return closest_chain, endpoint



class Set:
    def __init__(self, angular_distance, cad):
        self.distance = angular_distance
        self.cad = cad


def get_chains_in_neighbourhood(neighbourhood_size: float, l_no_intersection_j: List[ch.Chain], ch_j: ch.Chain,
                                ch_i: ch.Chain, endpoint: int, location: int) ->List[Set]:
    """
    Get all the chains in the neighbourhood of the chain ch_j included in the list no_intersection_j
    @param neighbourhood_size: angular neighbourhood size
    @param l_no_intersection_j: list of chains that do not intersect with ch_j
    @param ch_j: chain j
    @param ch_i: support chain, ch_i
    @param endpoint: ch_j endpoint
    @param location: inward or outward location
    @return: list of chains in the neighbourhood of ch_j
    """
    l_chains_in_neighbourhood = []
    for cand_chain in l_no_intersection_j:
        angular_distance = ch.angular_distance_between_chains(ch_j, cand_chain, endpoint)
        if angular_distance < neighbourhood_size and cand_chain.id != ch_j.id:
            l_chains_in_neighbourhood.append(Set(angular_distance, cand_chain))

    if endpoint == ch.EndPoints.A and location == ch.ChainLocation.inwards:
        l_chains_in_neighbourhood = [element for element in l_chains_in_neighbourhood if element.cad.B_outward == ch_i]

    elif endpoint == ch.EndPoints.A and location == ch.ChainLocation.outwards:
        l_chains_in_neighbourhood = [element for element in l_chains_in_neighbourhood if
                                   element.cad.B_inward == ch_i]
    elif endpoint == ch.EndPoints.B and location == ch.ChainLocation.inwards:
        l_chains_in_neighbourhood = [element for element in l_chains_in_neighbourhood if element.cad.A_outward == ch_i]

    elif endpoint == ch.EndPoints.B and location == ch.ChainLocation.outwards:
        l_chains_in_neighbourhood = [element for element in l_chains_in_neighbourhood if
                                   element.cad.A_inward == ch_i]

    l_sorted_chains_in_neighbourhood = sort_chains_in_neighbourhood(l_chains_in_neighbourhood, ch_j)

    return l_sorted_chains_in_neighbourhood


def sort_chains_in_neighbourhood(chains_in_neighbourhood: List[Set], ch_j: ch.Chain):
    """
    Sort chains by angular distance. Set of chains with same angular distance, are sorted by euclidean distance to ch_j
    @param chains_in_neighbourhood: list of Sets. A set elements is composed by a chain and a distance between support
     chain and ch_j
    @param ch_j: chain j
    @return: sorted list List[Set]
    """
    sorted_chains_in_neighbourhood = []
    unique_angular_distances = np.unique([conj.distance for conj in chains_in_neighbourhood])
    for d in unique_angular_distances:
        chains_same_angular_distance = [conj.cad for conj in chains_in_neighbourhood if conj.distance == d]
        euclidean_distance_set = [Set(ch.minimum_euclidean_distance_between_chains_endpoints(ch_d, ch_j), ch_d)
                                  for ch_d in chains_same_angular_distance]
        euclidean_distance_set.sort(key=lambda x: x.distance)
        sorted_chains_in_neighbourhood += [Set(d, set.cad) for set in euclidean_distance_set]
    return sorted_chains_in_neighbourhood


def check_endpoints(support_chain: ch.Chain, ch_j: ch.Chain, candidate_chain: ch.Chain, endpoint: int) -> bool:
    """
    Check if the endpoints of the chain ch_j are in the interpolation domain of the support chain, ch_i
    @param support_chain: support chain of ch_j and candidate_chain
    @param ch_j: chain j
    @param candidate_chain:  candidate chain
    @param endpoint: ch_j endpoint
    @return: boolean
    """
    support_chain_angular_domain = support_chain.get_dot_angle_values()
    ext_cad_1 = ch_j.extA if endpoint == ch.EndPoints.A else ch_j.extB
    ext_cad_2 = candidate_chain.extB if endpoint == ch.EndPoints.A else candidate_chain.extA
    interpolation_domain = compute_interpolation_domain(endpoint, ext_cad_1, ext_cad_2, support_chain.Nr)
    intersection = np.intersect1d(interpolation_domain, support_chain_angular_domain)
    return True if len(intersection) == len(interpolation_domain) else False


def connectivity_goodness_condition(state: SystemStatus, ch_j: ch.Chain, candidate_chain: ch.Chain, ch_i: ch.Chain,
                                    endpoint: int) -> Tuple[bool, float]:
    """
    Check if the chain candidate_chain can be connected to the chain ch_j.
    Implements Algorithm 4 of the paper
    @param state: system status
    @param ch_j: chain j
    @param candidate_chain: candidate chain
    @param ch_i: support chain
    @param endpoint: ch_j endpoint
    @return: True if the chain candidate_chain can be connected to the chain ch_j
    """
    # Line 6. Size criterion
    if ch_j.size + candidate_chain.size > ch_j.Nr:
        return (False, -1)

    # Line 7. Connect chains by correct endpoint
    check_pass = check_endpoints(ch_i, ch_j, candidate_chain, endpoint)
    if not check_pass:
        return (False, -1)

    # Line 8. Radial check
    check_pass, distribution_distance = similarity_conditions(state, state.th_radial_tolerance,
                                                              state.th_distribution_size, state.th_regular_derivative,
                                                              state.derivative_from_center, ch_i, ch_j, candidate_chain,
                                                              endpoint)
    # Line 9
    return (check_pass, distribution_distance)


def get_ids_chain_intersection(state, chain_id):
    ids_interseccion = list(np.where(state.M[chain_id] == 1)[0])
    ids_interseccion.remove(chain_id)
    return ids_interseccion


def distance_between_border(chain_1, chain_2, border_1):
    node1 = chain_1.extA if border_1 == ch.EndPoints.A else chain_2.extB
    node2 = chain_2.extB if border_1 == ch.EndPoints.A else chain_2.extA
    d = ch.euclidean_distance_between_nodes(node1, node2)
    return d



def get_inward_and_outward_visible_chains(chain_list: List[ch.Chain], chain: ch.Chain, endpoint: str):
    node_direction = chain.extA if endpoint == ch.EndPoints.A else chain.extB
    inward_chain = None
    outward_chain = None
    dot_chain_index, dots_over_ray_direction = get_dots_in_radial_direction(node_direction, chain_list)
    if dot_chain_index < 0:
        return None, None, node_direction

    if dot_chain_index > 0:
        down_dot = dots_over_ray_direction[dot_chain_index - 1]
        inward_chain = ch.get_chain_from_list_by_id(chain_list, down_dot.chain_id)

    if len(dots_over_ray_direction) - 1 > dot_chain_index:
        up_dot = dots_over_ray_direction[dot_chain_index + 1]
        outward_chain = ch.get_chain_from_list_by_id(chain_list, up_dot.chain_id)

    return inward_chain, outward_chain, node_direction


def get_dots_in_radial_direction(node_direction: ch.Node, chain_list: List[ch.Chain]):
    chains_in_radial_direction = ch.get_chains_within_angle(node_direction.angle, chain_list)
    nodes_over_ray = ch.get_closest_dots_to_angle_on_radial_direction_sorted_by_ascending_distance_to_center(
        chains_in_radial_direction, node_direction.angle)

    list_dot_chain_index = [idx for idx, node in enumerate(nodes_over_ray) if
                            node.chain_id == node_direction.chain_id]
    if len(list_dot_chain_index) > 0:
        dot_chain_index = list_dot_chain_index[0]
    else:
        nodes_over_ray = []
        dot_chain_index = -1

    return dot_chain_index, nodes_over_ray


def update_chain_after_connect(state, ch_j, ch_k):

    for chain in state.l_ch_s:
        if chain.A_outward is not None:
            if chain.A_outward.id == ch_k.id:
                chain.A_outward = ch_j
        if chain.A_inward is not None:
            if chain.A_inward.id == ch_k.id:
                chain.A_inward = ch_j

        if chain.B_outward is not None:
            if chain.B_outward.id == ch_k.id:
                chain.B_outward = ch_j

        if chain.B_inward is not None:
            if chain.B_inward.id == ch_k.id:
                chain.B_inward = ch_j
    return 0


def intersection_between_chains(chain1: ch.Chain, chain2: ch.Chain):
    angle_intersection = [node.angle for node in chain1.l_nodes if chain2.get_node_by_angle(node.angle)]
    return True if len(angle_intersection) > 0 else False

def compute_intersection_matrix(chains_list: List[ch.Chain], nodes_list: List[ch.Node], Nr: int):
    """
    Compute intersection matrix. If chain_i intersection chain_j then img_height[i,j] == img_height[j,i] == 1 else 0
    @param chains_list: chains list
    @param nodes_list: nodes list
    @param Nr: total rays in disk
    @return: img_height: Square matrix of lenght len(l_ch_s).
    """
    M = np.eye(len(chains_list))
    for angle in np.arange(0, 360, 360 / Nr):
        chains_id_over_direction = np.unique([node.chain_id for node in nodes_list if node.angle == angle])
        x, y = np.meshgrid(chains_id_over_direction, chains_id_over_direction)
        M[x, y] = 1

    return M
<|MERGE_RESOLUTION|>--- conflicted
+++ resolved
@@ -83,10 +83,7 @@
 def connect_chains(l_ch_s, cy, cx, nr, debug, debut_im_pre, output_dir):
     """
     Logic to connect chains. Same logic to connect chains is applied several times, smoothing restriction.
-<<<<<<< HEAD
     Implements Algorithm 7 in the supplementary material
-=======
->>>>>>> ad846f57
     @param l_ch_s: chain list
     @param cy: pith y's coordinate
     @param cx: pith x's coordinate
@@ -111,11 +108,7 @@
 
         # Line 4.
         # debug_im_pre is a copy of the input image. It is used to visualize the results of the current iteration for debugging purposes.
-<<<<<<< HEAD
-        # Algorithm 9 in the paper
-=======
         # Algorithm 2 in the paper
->>>>>>> ad846f57
         l_ch_c, l_nodes_c, M = connect_chains_main_logic(M=M, cy=cy, cx = cx, nr=nr, debug_imgs=debug, im_pre= debut_im_pre,
                                                          save=f"{output_dir}/output_{i}_", **iteration_params)
 
@@ -192,11 +185,7 @@
 
     def fill_chain_if_there_is_no_overlapping(self, chain):
         """
-<<<<<<< HEAD
         Algorithm 10 in the supplementary material. Complete chain if there is no overlapping.
-=======
-        Complete chain if there is no overlapping.
->>>>>>> ad846f57
         :param chain: chain to be completed if conditions are met
         :return: if conditions are met, chain is completed. Otherwise, nothing is done. Complete means that new nodes
         are added to the chain.
@@ -229,11 +218,7 @@
 
     def get_next_chain(self):
         """
-<<<<<<< HEAD
         Algorithm 9 in the supplementary material. Get next chain to be processed.
-=======
-        Get next chain to be processed.
->>>>>>> ad846f57
         :return: next supported chain
         """
         # Line 2
@@ -325,11 +310,7 @@
 
     def update_system_status(self, ch_i, l_s_outward, l_s_inward):
         """
-<<<<<<< HEAD
         Algorithm 8 in the supplementary material. Update the system state after the iteration.
-=======
-        Update the system state after the iteration.
->>>>>>> ad846f57
         @param ch_i: support chain in current iteration
         @param l_s_outward: outward list of chains
         @param l_s_inward: inward list of chains
@@ -342,7 +323,7 @@
             self.l_ch_s.sort(key=lambda x: x.size, reverse=True)
             # Variable used to check if system status has changed in current iteration. If it has (variable is set to 0),
             # the algorithm continues one more iteration. If it has not (variable is increased by 1). Variable is used as
-            # exit condition in the while loop.
+            # exit condition in the while loop (Algorithm 2, line 3, continue_in_loop method).
             self.iterations_since_last_change = 0
 
             # Line 4
@@ -459,11 +440,7 @@
                 debugging_chains(state, [ch_i, ch_j], f'{state.path}/{state.counter}_1.png')
                 l_no_intersection_j = get_non_intersection_chains(state.M, l_candidates_chi, ch_j)
 
-<<<<<<< HEAD
                 # Line 14. Algorithm 13 in the supplementary material
-=======
-                # Line 14.
->>>>>>> ad846f57
                 ch_k_b = get_closest_chain_logic(state, ch_j, l_candidates_chi, l_no_intersection_j, ch_i, location,
                                                  ch.EndPoints.B)
                 debugging_chains(state, [ch_i, ch_j, ch_k_b], f'{state.path}/{state.counter}_2.png')
@@ -518,10 +495,7 @@
                                                                      candidate_chain: ch.Chain, M,
                                                                      l_sorted_chains_in_neighbourhood):
     """
-<<<<<<< HEAD
     Implements Algorithm 14 in the supplementary material.
-=======
->>>>>>> ad846f57
     @param state: Data structure with all the information of the system
     @param ch_j: current chain
     @param ch_i: support chain
@@ -603,10 +577,7 @@
 def get_closest_chain_logic(state, ch_j, l_candidates_chi, l_no_intersection_j, ch_i, location, endpoint):
     """
     Get the ch_k chain tha met condition  if it is symmetric. If it is not symmetric return None.
-<<<<<<< HEAD
     Implements Algorithm 13 in the supplementary material.
-=======
->>>>>>> ad846f57
     @param state: System status instance. It contains all the information about the system.
     @param l_candidates_chi: List of chains that can be candidates to be connected to ch_j
     @param ch_j: Chain that is going to be connected to another chain
@@ -685,11 +656,7 @@
     return
 def connect_two_chains(state: SystemStatus, ch_j, ch_k, l_candidates_chi, endpoint, ch_i):
     """
-<<<<<<< HEAD
     Algorithm 12 in the supplementary material. Connect chains ch_j and ch_k updating all the information about the system.
-=======
-    Connect chains ch_j and ch_k updating all the information about the system.
->>>>>>> ad846f57
     @param state: class object that contains all the information about the system.
     @param ch_j: chain j to connect
     @param ch_k: chain k to connect
