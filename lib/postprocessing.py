"""
Copyright (c) 2023 Author(s) Henry Marichal (hmarichal93@gmail.com

This program is free software: you can redistribute it and/or modify it under the terms of the GNU Affero General Public License as published by the Free Software Foundation, either version 3 of the License, or (at your option) any later version.

This program is distributed in the hope that it will be useful, but WITHOUT ANY WARRANTY; without even the implied warranty of MERCHANTABILITY or FITNESS FOR A PARTICULAR PURPOSE. See the GNU Affero General Public License for more details.

You should have received a copy of the GNU Affero General Public License along with this program. If not, see <http://www.gnu.org/licenses/>.
"""
import numpy as np
import matplotlib.pyplot as plt
from shapely.geometry import LineString, Point, Polygon
import cv2
from typing import List

import lib.chain as ch
from lib.drawing import Drawing
from lib.interpolation_nodes import complete_chain_using_2_support_ring, connect_2_chain_via_inward_and_outward_ring, \
    complete_chain_using_support_ring
from lib.basic_properties import similarity_conditions
from lib.connect_chains import intersection_between_chains, get_inward_and_outward_visible_chains, SystemStatus, debugging_chains


def build_boundary_poly(outward_ring, inward_ring):
    """
    Convert shaeply poly to region poly
    @rtype: object
    @param outward_ring: outward shapely polygon
    @param inward_ring: inward shapely poylgon
    @return: poly region
    """
    if outward_ring is None and inward_ring is None:
        return None
    if outward_ring is not None and inward_ring is not None:
        x, y = outward_ring.exterior.coords.xy
        pts_ext = [[j, i] for i, j in zip(y, x)]
        x, y = inward_ring.exterior.coords.xy
        pts_int = [[j, i] for i, j in zip(y, x)]
        poly = Polygon(pts_ext, [pts_int])

    else:
        if outward_ring is None:
            x, y = inward_ring.exterior.coords.xy
        else:
            x, y = outward_ring.exterior.coords.xy

        pts_ext = [[j, i] for i, j in zip(y, x)]
        poly = Polygon(pts_ext)

    return poly


def search_shapely_inward_chain(shapley_incomplete_chain, outward_ring, inward_ring):
    """
    Search for shapely polygon inside region delimitad for outward and inward rings
    @param shapley_incomplete_chain: shapely polygon chains not closed. Not nr nodes
    @param outward_ring: shapely polygon chain closed. Nr nodes
    @param inward_ring: shapely polygon chain closed. Nr nodes
    @return:
    """
    poly = build_boundary_poly(outward_ring, inward_ring)
    if poly is None:
        return []
    contains = np.vectorize(lambda p: poly.contains(Point(p)), signature='(n)->()')
    shapely_inward_chains_subset = []
    for cadena in shapley_incomplete_chain:
        x, y = cadena.xy
        pts = [[i, j] for i, j in zip(y, x)]
        if len(pts) == 0:
            continue
        try:
            vector = contains(np.array(pts))
        except Exception as e:
            continue
        if outward_ring is not None:
            if vector.sum() == vector.shape[0]:
                shapely_inward_chains_subset.append(cadena)
        else:
            if vector.sum() == 0:
                shapely_inward_chains_subset.append(cadena)

    return shapely_inward_chains_subset


def from_shapely_to_chain(uncompleted_shapely_chain, uncomplete_chain, shapely_inward_chains_subset):
    inward_chain_subset = [uncomplete_chain[uncompleted_shapely_chain.index(cad_shapely)]
                           for cad_shapely in shapely_inward_chains_subset]
    inward_chain_subset.sort(key=lambda x: x.size, reverse=True)
    return inward_chain_subset


class Ring(Polygon):
    def __init__(self, chain: ch.Chain, id: int):
        lista_pts = [[node.x, node.y] for node in chain.sort_dots()]
        self.id = id
        super(self.__class__, self).__init__(lista_pts)

    def draw(self, image):
        x, y = self.exterior.coords.xy
        lista_pts = [[i, j] for i, j in zip(y, x)]
        pts = np.array(lista_pts,
                       np.int32)

        pts = pts.reshape((-1, 1, 2))
        is_closed = True
        # Blue color in BGR
        color = (255, 0, 0)
        # Line thickness of 2 px
        thickness = 1
        # Using cv2.polylines() method
        # Draw a Blue polygon with
        # thickness of 1 px
        image = cv2.polylines(image, [pts],
                              is_closed, color, thickness)

        image = Drawing.put_text(f'{self.id}', image, (int(y[0]), int(x[0])))

        return image


class DiskContext:
    def __init__(self, l_ch_c, idx_start, save_path=None, img=None, debug=True):
        self.l_within_chains = []
        self.neighbourhood_size = None
        self.debug = debug
        self.save_path = save_path
        self.img = img
        self.completed_chains = [cad for cad in l_ch_c if cad.size >= cad.Nr]
        self.completed_chains, self.poly_completed_chains = self._from_completed_chain_to_poly(
            self.completed_chains)

        self.uncompleted_chains = [cad for cad in l_ch_c if cad.size < cad.Nr]
        self.uncompleted_chains_poly = self._from_uncompleted_chains_to_poly(self.uncompleted_chains)
        self.idx = 1 if idx_start is None else idx_start

    def get_inward_outward_ring(self, idx):
        self.neighbourhood_size = 45
        outward_ring = None
        inward_ring = None
        if len(self.poly_completed_chains) > idx > 0:
            inward_ring = self.poly_completed_chains[idx - 1]
            outward_ring = self.poly_completed_chains[idx]

        return inward_ring, outward_ring

    def update(self):
        """
        Update the context. The context is updated when the algorithm is executed over a new region
        :return: self.l_within_chains, self.inward_ring, self.outward_ring
        """
        inward_poly_ring, outward_poly_ring = self.get_inward_outward_ring(self.idx)
        shapely_inward_chain_subset = search_shapely_inward_chain(self.uncompleted_chains_poly, outward_poly_ring,
                                                                  inward_poly_ring)
        self.l_within_chains = from_shapely_to_chain(self.uncompleted_chains_poly,
                                                     self.uncompleted_chains,
                                                     shapely_inward_chain_subset)

        self.inward_ring, self.outward_ring = self._from_shapely_ring_to_chain(inward_poly_ring,
                                                                               outward_poly_ring)

    def exit(self):
        self.idx += 1
        if self.idx >= len(self.completed_chains):
            return True

        return False

    def drawing(self, iteration):
        ch.visualize_selected_ch_and_chains_over_image_(
            self.l_within_chains + [chain for chain in [self.inward_ring, self.outward_ring] if chain is not None],
            [], img=self.img, filename=f'{self.save_path}/{iteration}_0.png')

    def _from_shapely_ring_to_chain(self, poly_ring_inward, poly_ring_outward):
        inward_chain_ring = None
        outward_chain_ring = None
        if poly_ring_inward is not None:
            inward_chain_ring = self.completed_chains[self.poly_completed_chains.index(
                poly_ring_inward)]

        if poly_ring_outward is not None:
            outward_chain_ring = self.completed_chains[
                self.poly_completed_chains.index(poly_ring_outward)]
        return inward_chain_ring, outward_chain_ring

    def sort_list_by_index_array(self, indexes, list_position):
        Z = [list_position[position] for position in indexes]
        return Z

    def sort_shapely_list_and_chain_list(self, cadena_list, shapely_list):
        idx_sort = [i[0] for i in sorted(enumerate(shapely_list), key=lambda x: x[1].area)]
        shapely_list = self.sort_list_by_index_array(idx_sort, shapely_list)
        cadena_list = self.sort_list_by_index_array(idx_sort, cadena_list)
        return cadena_list, shapely_list

    def _from_completed_chain_to_poly(self, completed_chain):
        poly_completed_chains = []
        for chain in completed_chain:
            ring = Ring(chain, id=chain.id)
            poly_completed_chains.append(ring)

        completed_chain, poly_completed_chains = self.sort_shapely_list_and_chain_list(completed_chain,
                                                                                       poly_completed_chains)

        return completed_chain, poly_completed_chains

    def _from_uncompleted_chains_to_poly(self, uncompleted_chain):
        uncompleted_chain_shapely = []
        for chain in uncompleted_chain:
            lista_pts = [Point(punto.y, punto.x) for punto in chain.sort_dots()]
            uncompleted_chain_shapely.append(LineString(lista_pts))

        return uncompleted_chain_shapely


class ChainsBag:
    def __init__(self, inward_chain_set):
        """
        Iterate over chains in a region.
        @param inward_chain_set: set of inward chains inside region sorted by size
        """
        self.chain_set = inward_chain_set
        self.chains_id_already_selected = []

    def get_next_chain(self):
        next = None
        for chain in self.chain_set:
            if chain.id not in self.chains_id_already_selected:
                next = chain
                self.chains_id_already_selected.append(next.id)
                break

        return next


def select_support_chain(outward_ring, inward_ring, endpoint):
    """
    Select the closest ring to the ch_j endpoint. Over endpoint ray direction, the support chain with the smallest
    distance between nodes is selected
    @param outward_ring: outward support chain
    @param inward_ring:  inward support chain
    @param endpoint: ch_j endpoint
    @return: closest support chain
    """
    chains_in_radial_direction = []
    if outward_ring is not None:
        chains_in_radial_direction.append(outward_ring)

    if inward_ring is not None:
        chains_in_radial_direction.append(inward_ring)

    dot_list_in_radial_direction = ch.get_closest_dots_to_angle_on_radial_direction_sorted_by_ascending_distance_to_center(
        chains_in_radial_direction, endpoint.angle)

    distance = [ch.euclidean_distance_between_nodes(endpoint, completed_chain_node) for completed_chain_node in
                dot_list_in_radial_direction]

    if len(distance) < 2:
        support_chain = outward_ring if outward_ring is not None else inward_ring
    else:
        support_chain = ch.get_chain_from_list_by_id(chains_in_radial_direction,
                                                     dot_list_in_radial_direction[np.argmin(distance)].chain_id)

    return support_chain


def exist_angular_intersection_with_src_chain(chain: ch.Chain, src_chain_angular_domain: List[int]):
    domain = [node.angle for node in chain.l_nodes]
    if len(np.intersect1d(domain, src_chain_angular_domain)) == 0:
        return False
    return True


def angular_domain_overlapping_higher_than_threshold(src_chain_angular_domain: List[int], inter_chain: ch.Chain,
                                                     overlapping_threshold: int = 45):
    """
    Check if overlapping angular domain between two chains is higher than a threshold
    @param src_chain_angular_domain: src chain
    @param inter_chain: another chain
    @param overlapping_threshold: overlapping threshold
    @return: boolean value
    """
    inter_domain = [node.angle for node in inter_chain.l_nodes]
    inter = np.intersect1d(inter_domain, src_chain_angular_domain)
    rays_length = len(inter)
    angle_length = rays_length * 360 / inter_chain.Nr
    if (len(inter) >= len(src_chain_angular_domain)) or (angle_length > overlapping_threshold):
        return True
    else:
        return False


def split_chain(chain: ch.Chain, node: ch.Node, id_new=10000000):
    """
    Split a chain in two chains
    @param chain: Parent chain. Chain to be split
    @param node: node element where the chain will be split
    @param id_new: new id
    @return: tuple of child chains
    """
    node_list = chain.sort_dots()
    idx_split = node_list.index(node)
    ch1_node_list = [ch.copy_node(node) for node in node_list[:idx_split]]
    if idx_split < len(node_list) - 1:
        ch2_node_list = [ch.copy_node(node) for node in node_list[idx_split + 1:]]
    else:
        ch2_node_list = []

    if len(ch1_node_list) > 1:
        ch1_sub = ch.Chain(id_new, chain.Nr, center=chain.center, img_height=chain.img_height,
                           img_width=chain.img_width)
        for node_ch in ch1_node_list:
            node_ch.chain_id = ch1_sub.id

        ch1_sub.add_nodes_list(ch1_node_list)
    else:
        ch1_sub = None

    if len(ch2_node_list) > 1:
        ch2_sub = ch.Chain(id_new, chain.Nr, center=chain.center, img_height=chain.img_height,
                           img_width=chain.img_width)
        for node_ch in ch2_node_list:
            node_ch.chain_id = ch2_sub.id
        ch2_sub.add_nodes_list(ch2_node_list)
    else:
        ch2_sub = None

    return (ch1_sub, ch2_sub)


def select_no_intersection_chain_at_endpoint(ch1_sub: ch.Chain, ch2_sub: ch.Chain, src_chain: ch.Chain,
                                             ray_direction: int, total_nodes=10):
    """
    Select the chain that does not intersect with the source chain at endpoint
    @param ch1_sub: child chain 1
    @param ch2_sub:  child chain 2
    @param src_chain: source chain, ch_i
    @param ray_direction: ray direction source chain
    @param total_nodes:
    @return: chain that does not intersect with the ch1_sub at endpoint
    """
    if ch1_sub is None and ch2_sub is None:
        return None
    if ch1_sub is None and ch2_sub is not None:
        return ch2_sub
    if ch2_sub is None and ch1_sub is not None:
        return ch1_sub

    endpoint = ch.EndPoints.A if ray_direction == src_chain.extA.angle else ch.EndPoints.B
    direction = ch.ClockDirection.clockwise if endpoint == ch.EndPoints.B else ch.ClockDirection.anti_clockwise
    nodes_neighbourhood = src_chain.sort_dots(direction=direction)[:total_nodes]
    src_nodes = ch.get_nodes_angles_from_list_nodes(nodes_neighbourhood)

    domain1 = ch.get_nodes_angles_from_list_nodes(ch1_sub.l_nodes) if ch1_sub.size > 0 else src_nodes
    domain2 = ch.get_nodes_angles_from_list_nodes(ch2_sub.l_nodes) if ch2_sub.size > 0 else src_nodes
    if np.intersect1d(domain1, src_nodes).shape[0] == 0:
        return ch1_sub
    elif np.intersect1d(domain2, src_nodes).shape[0] == 0:
        return ch2_sub
    else:
        return None


def split_intersecting_chains(direction, l_filtered_chains, ch_j):
    """
<<<<<<< HEAD
    Split intersecting chains. Implements Algorithm 18 in the supplementary material.
=======
    Split intersecting chains.
>>>>>>> ad846f57
    @param direction: endpoint direction for split chains
    @param l_filtered_chains: list of chains to be split
    @param ch_j: source chain
    @return: split chains list
    """
    l_search_chains = []
    for inter_chain in l_filtered_chains:
        # Line 3
        split_node = inter_chain.get_node_by_angle(direction)
        if split_node is None:
            # It is not possible to split the chain due to split_node is None. Continue to next chain
            continue

        # Line 4
        sub_ch1, sub_ch2 = split_chain(inter_chain, split_node)

        # Line 5 Found what ch_i intersect the longest one
        ch_k = select_no_intersection_chain_at_endpoint(sub_ch1, sub_ch2, ch_j, direction)
        if ch_k is None:
            # There is not chain that does not intersect with ch_j at endpoint. Continue to next chain
            continue

        # Line 6 Longest ch_i intersect two times
        if intersection_between_chains(ch_k, ch_j):
            # Line 7
            node_direction_2 = ch_j.extB.angle if split_node.angle == ch_j.extA.angle else ch_j.extA.angle
            split_node_2 = ch_k.get_node_by_angle(node_direction_2)
            if split_node_2 is None:
                # It is not possible to split the chain due to split_node_2 is None. Continue to next chain
                continue

            # Line 8
            sub_ch1, sub_ch2 = split_chain(ch_k, split_node_2)

            # Line 9
            ch_k = select_no_intersection_chain_at_endpoint(sub_ch1, sub_ch2, ch_j, node_direction_2)
            if ch_k is None:
                # There is not chain that does not intersect with ch_j at endpoint. Continue to next chain
                continue

        # Line 10
        ch_k.change_id(inter_chain.id)
        ch_k.label_id = inter_chain.label_id

        # Line 11
        l_search_chains.append(ch_k)

    # Line 12
    return l_search_chains


def split_intersecting_chain_in_other_endpoint(endpoint, src_chain, within_chain_set, within_nodes, chain_search_set):
    """
    Split intersecting chain in other endpoint.
    @param endpoint:
    @param src_chain: source chain
    @param within_chain_set: chains within the region
    @param within_nodes: nodes within the region
    @param chain_search_set: chains to be split
    @return:
    """
    node_other_endpoint = src_chain.extB if endpoint == ch.EndPoints.A else src_chain.extA
    direction = node_other_endpoint.angle
    node_direction = [node for node in within_nodes if
                      ((node.angle == direction) and not (node.chain_id == src_chain.id))]
    direction_cad_id = set([node.chain_id for node in node_direction])
    intersect_chain_id = [cad.id for cad in within_chain_set if
                          cad.id in direction_cad_id]
    intersecting_chains_in_other_endpoint = [chain for chain in chain_search_set if
                                             chain.id in intersect_chain_id]
    chain_search_set = [chain for chain in chain_search_set if
                        chain not in intersecting_chains_in_other_endpoint]
    chain_search_set_in_other_endpoint = split_intersecting_chains(direction, intersecting_chains_in_other_endpoint,
                                                                   src_chain)
    chain_search_set += chain_search_set_in_other_endpoint

    return chain_search_set


def filter_no_intersected_chain_far(no_intersecting_chains, src_chain, endpoint, neighbourhood_size=45):
    """
    Filter the chains that are not intersected with the ch_j and are far from the endpoint
    @param no_intersecting_chains: list of no intersecting chain with src chain
    @param src_chain: source chain
    @param endpoint: endpoint of source chain
    @param neighbourhood_size: angular neighbourhood size in degrees
    @return: list of chains that are not intersected with the ch_j and are not far from the endpoint
    """
    closest_chains_set = []
    for chain in no_intersecting_chains:
        distance = ch.angular_distance_between_chains(src_chain, chain, endpoint)
        if distance < neighbourhood_size:
            closest_chains_set.append((distance, chain))

    # sort by proximity to endpoint and return
    closest_chains_set.sort(key=lambda x: x[0])
    no_intersecting_chain_set = [chain for distance, chain in
                                 closest_chains_set]

    return no_intersecting_chain_set


def add_chains_that_intersect_in_other_endpoint(within_chain_set, no_intersections_chain, search_chain_set, src_chain,
                                                neighbourhood_size, endpoint):
    """
    Add chains that intersect in other endpoint
    @param within_chain_set: chains in region
    @param no_intersections_chain: chains that do not intersect with ch_j.  ch_i that can be connected by this
    endpoint is added
    @param search_chain_set: candidate chains to be connected
    @param src_chain: source chan
    @param neighbourhood_size: neighbourhood size in degrees
    @param endpoint: source chain endpoint
    @return:
    """
    for in_chain in within_chain_set:
        if in_chain in no_intersections_chain + search_chain_set:
            continue
        if ch.angular_distance_between_chains(src_chain, in_chain, endpoint) < neighbourhood_size:
            endpoint_in_chain = in_chain.extA if ch.EndPoints.A == endpoint else in_chain.extB
            exist_intersection_in_other_endpoint = src_chain.get_node_by_angle(endpoint_in_chain.angle) is not None
            if exist_intersection_in_other_endpoint:
                # Check that there no intersection between both src endpoints
                sorted_order = ch.ClockDirection.clockwise if endpoint == ch.EndPoints.A else ch.ClockDirection.anti_clockwise
                in_chain_neighbourhood_nodes = in_chain.sort_dots(sorted_order)[:neighbourhood_size]
                if src_chain.get_node_by_angle(in_chain_neighbourhood_nodes[0].angle) is None:
                    search_chain_set.append(in_chain)
    return 0


def get_chains_that_satisfy_similarity_conditions(state, support_chain, src_chain, search_chain_set,
                                                  endpoint):
    """
    Get chains that satisfy similarity conditions
    @param state: debugging variable
    @param support_chain: support chain
    @param src_chain: source chain
    @param search_chain_set: list of candidate chains
    @param endpoint: source chain endpoint
    @return: list of chain that satisfy similarity conditions
    """
    candidate_chains = []
    radial_distance_candidate_chains = []
    candidate_chain_euclidean_distance = []
    candidate_chain_idx = 0
    while True:
        if len(search_chain_set) <= candidate_chain_idx:
            break

        candidate_chain = search_chain_set[candidate_chain_idx]
        candidate_chain_idx += 1

        check_pass, distribution_distance = similarity_conditions(state=state, th_radial_tolerance=0.2,
                                                                  th_distribution_size=3, th_regular_derivative=2,
                                                                  derivative_from_center=False, ch_i=support_chain,
                                                                  ch_j=src_chain, candidate_chain=candidate_chain,
                                                                  endpoint=endpoint, check_overlapping=False)
        if check_pass:
            candidate_chains.append(candidate_chain)
            radial_distance_candidate_chains.append(distribution_distance)

            endpoint_src = src_chain.extA if endpoint == ch.EndPoints.A else src_chain.extB
            endpoint_candidate_chain = candidate_chain.extB if endpoint == ch.EndPoints.A else candidate_chain.extA
            endpoint_distance = ch.euclidean_distance_between_nodes(endpoint_src, endpoint_candidate_chain)
            candidate_chain_euclidean_distance.append(endpoint_distance)

    return candidate_chain_euclidean_distance, radial_distance_candidate_chains, candidate_chains


def select_closest_candidate_chain(l_candidate_chains, l_candidate_chain_euclidean_distance,
                                   l_radial_distance_candidate_chains, l_within_chains, aux_chain):
    """
    Select closest chain by euclidean distance to ch_j chain.
    @param l_candidate_chains: list of chain candidate
    @param l_candidate_chain_euclidean_distance: euclidean distance of list of candidate chains
    @param l_radial_distance_candidate_chains: radial distance of list of candidate chains
    @param l_within_chains: full list of chain within region
    @param aux_chain: check if the candidate chain is the same as aux_chain
    @return: closest candidate chain by euclidean distance and radial distance to ch_j chain.
    """
    candidate_chain = None
    diff = -1
    if len(l_candidate_chains) > 0:
        candidate_chain = l_candidate_chains[np.argmin(l_candidate_chain_euclidean_distance)]
        diff = np.min(l_radial_distance_candidate_chains)

    if aux_chain is not None and candidate_chain == aux_chain:
        if candidate_chain in l_within_chains:
            l_within_chains.remove(aux_chain)
            candidate_chain = None
            diff = -1

    return candidate_chain, diff


def select_nodes_within_region_over_ray(src_chain, endpoint_node, within_node_list):
    return [node for node in within_node_list if
            ((node.angle == endpoint_node.angle) and not (node.chain_id == src_chain.id))]


def extract_chains_ids_from_nodes(nodes_ray):
    return set([node.chain_id for node in nodes_ray])


def get_chains_from_ids(within_chains_set, chain_id_ray):
    return [chain for chain in within_chains_set if chain.id in chain_id_ray]


def get_chains_that_no_intersect_src_chain(src_chain, src_chain_angle_domain, within_chains_set,
                                           endpoint_chain_intersections):
    return [cad for cad in within_chains_set if
            cad not in endpoint_chain_intersections and cad != src_chain and
            not exist_angular_intersection_with_src_chain(cad, src_chain_angle_domain)]


def remove_chains_with_higher_overlapping_threshold(src_chain_angle_domain, endpoint_chain_intersections,
                                                    neighbourhood_size):
    return [inter_chain for inter_chain in endpoint_chain_intersections if
            not angular_domain_overlapping_higher_than_threshold(src_chain_angle_domain,
                                                                 inter_chain, overlapping_threshold=neighbourhood_size)]


def remove_none_elements_from_list(list):
    return [element for element in list if element is not None]


def split_and_connect_neighbouring_chains(l_within_nodes: List[ch.Node], l_within_chains, ch_j: ch.Chain,
                                          endpoint: int, outward_ring, inward_ring, neighbourhood_size,
                                          debug_params, save_path, aux_chain=None):
    """
<<<<<<< HEAD
    Logic for split and connect chains within region. Implements Algorithm 17 in the supplementary material.
=======
    Logic for split and connect chains within region.
>>>>>>> ad846f57
    @param l_within_nodes: nodes within region
    @param l_within_chains: chains within region
    @param ch_j: source chain. The one that is being to connect if condition are met.
    @param endpoint: endpoint of chain ch_j to find candidate chains to connect.
    @param outward_ring: outward support chain ring
    @param inward_ring: inward support chain ring
    @param neighbourhood_size: angular neighbourhood size in degrees to search for candidate chains
    @param debug_params: debug param
    @param save_path: debug param. Path to save debug images
    @param aux_chain: chain candidate to be connected by other endpoint. It is used to check that
     it is not connected by this endpoint
    @return: candidate chain to connect, radial distance to ch_j and support chain.
    """
    img, iteration, debug = debug_params
    # Line 1 Get angle domain for source ch_j
    ch_j_angle_domain = ch.get_nodes_angles_from_list_nodes(ch_j.l_nodes)

    # Line 2 Get endpoint node
    ch_j_node = ch_j.extA if endpoint == ch.EndPoints.A else ch_j.extB

    # Line 3 Select ch_j  support chain over endpoint
    ch_i = select_support_chain(outward_ring, inward_ring, ch_j_node)

    # Line 4 Select within nodes over endpoint ray
    l_nodes_ray = select_nodes_within_region_over_ray(ch_j, ch_j_node, l_within_nodes)

    # Line 5 Select within chains id over endpoint ray
    l_chain_id_ray = extract_chains_ids_from_nodes(l_nodes_ray)

    # Line 6 Select within chains over endpoint ray by chain id
    l_endpoint_chains = get_chains_from_ids(l_within_chains, l_chain_id_ray)



    # Line 7 filter chains that intersect with an overlapping threshold higher than 45 degrees. If overlapping threshold is
    # so big, it is not a good candidate to connect
    l_filtered_chains = remove_chains_with_higher_overlapping_threshold(ch_j_angle_domain,
                                                                                  l_endpoint_chains,
                                                                                  neighbourhood_size)

    if debug:
        boundary_ring_list = remove_none_elements_from_list([outward_ring, inward_ring])
        ch.visualize_selected_ch_and_chains_over_image_(
            [ch_i, ch_j] + l_filtered_chains + boundary_ring_list, l_within_chains
            , img,
            f'{save_path}/{iteration[0]}_split_chains_{ch_j.label_id}_2_1_{endpoint}_{ch_i.label_id}.png')
        iteration[0] += 1

    # Line 8 Split intersection chains by endpoint. Algorithm 18 in the supplementary material
    l_candidates = split_intersecting_chains(ch_j_node.angle, l_filtered_chains, ch_j)
    if debug:
        ch.visualize_selected_ch_and_chains_over_image_(
            [ch_i, ch_j] + l_candidates + boundary_ring_list, l_within_chains
            , img,
            f'{save_path}/{iteration[0]}_split_chains_{ch_j.label_id}_2_2_{endpoint}.png')
        iteration[0] += 1

    # Line 9 Select chains that do not intersect to ch_j
    l_no_intersection_j = get_chains_that_no_intersect_src_chain(ch_j, ch_j_angle_domain, l_within_chains, l_endpoint_chains)
    if aux_chain is not None:
        # If aux_chain is candidate to connect by the other endpoint, add it to the list of chains that do not intersect
        l_no_intersection_j += [aux_chain]

    # Line 10 Add ch_i that intersect in other endpoint
    add_chains_that_intersect_in_other_endpoint(l_within_chains, l_no_intersection_j, l_candidates, ch_j,
                                                neighbourhood_size, endpoint)
    if debug:
        ch.visualize_selected_ch_and_chains_over_image_(
            [ch_i, ch_j] + l_candidates + boundary_ring_list, l_within_chains
            , img,
            f'{save_path}/{iteration[0]}_split_chains_{ch_j.label_id}_2_3_{endpoint}.png')
        iteration[0] += 1

    # Line 11 Split intersection chains by other endpoint
    l_candidates = split_intersecting_chain_in_other_endpoint(endpoint, ch_j, l_within_chains,
                                                              l_within_nodes,
                                                              l_candidates)
    if debug:
        ch.visualize_selected_ch_and_chains_over_image_(
            [ch_i, ch_j] + l_candidates + boundary_ring_list, l_within_chains
            , img,
            f'{save_path}/{iteration[0]}_split_chains_{ch_j.label_id}_2_4_{endpoint}.png')
        iteration[0] += 1

    # Line 12 and 13 Filter no intersected chains that are far from endpoint
    l_candidates += filter_no_intersected_chain_far(l_no_intersection_j, ch_j, endpoint, neighbourhood_size)
    if debug:
        ch.visualize_selected_ch_and_chains_over_image_(
            [ch_i, ch_j] + l_candidates + boundary_ring_list, l_within_chains
            , img,
            f'{save_path}/{iteration[0]}_split_chains_{ch_j.label_id}_2_5_{endpoint}.png')
        iteration[0] += 1
        counter_init = iteration[0]
        state = SystemStatus([ch_j], [ch_j.l_nodes], np.zeros((2, 2)), ch_j.center, debug=debug, counter=iteration[0],
                             save=f"{save_path}", img=img)

    else:
        state = None

    # Line 14 Get chains that satisfy similarity conditions
    l_ch_k_euclidean_distance, l_ch_k_radial_distance, l_ch_k = \
        get_chains_that_satisfy_similarity_conditions(state, ch_i, ch_j, l_candidates, endpoint)

    # Line 15  Select ch_k candidate ch_i that satisfy similarity conditions
    ch_k, diff = select_closest_candidate_chain(l_ch_k, l_ch_k_euclidean_distance, l_ch_k_radial_distance,
                                                l_within_chains, aux_chain)
    if debug:
        iteration[0] += state.counter - counter_init
        if ch_k is not None:
            ch.visualize_selected_ch_and_chains_over_image_(
                [ch_i, ch_j] + [ch_k] + boundary_ring_list, l_within_chains
                , img,
                f'{save_path}/{iteration[0]}_split_chains_{ch_j.label_id}_2_6_2_{endpoint}.png')
            iteration[0] += 1

    # Line 16
    return ch_k, diff, ch_i


def debugging_postprocessing(debug, l_ch, img, l_within_chain_subset, filename, iteration):
    if debug:
        ch.visualize_selected_ch_and_chains_over_image_(l_ch, l_within_chain_subset
                                                        , img,
                                                        filename)
        iteration[0] += 1


def split_and_connect_chains(l_within_chains: List[ch.Chain], inward_ring: ch.Chain, outward_ring: ch.Chain,
                             l_ch_p:List[ch.Chain], l_nodes_c: List[ch.Node], neighbourhood_size=45,
                             debug=False, img=None, save_path=None, iteration=None):
    """
    Split chains that intersect in other endpoint and connect them if connectivity goodness conditions are met.
<<<<<<< HEAD
    Implements Algorithm 16 in the supplementary material.
=======
>>>>>>> ad846f57
    @param l_within_chains: uncompleted chains delimitated by inward_ring and outward_ring
    @param inward_ring: inward ring of the region.
    @param outward_ring: outward ring of the region.
    @param l_ch_p: full chain list
    @param l_nodes_c: full nodes list
    @param neighbourhood_size: total_nodes size to search for chains that intersect in other endpoint
    @param debug: Set to true if debugging is allowed
    @param img: debug parameter. Image matrix
    @param save_path: debug parameter. Path to save debugging images
    @param iteration: debug parameter. Iteration counter
    @return: boolean value indicating if a chain was completed over region

    """
    # Line 1 Initialization step
    l_within_chains.sort(key=lambda x: x.size, reverse=True)
    connected = False
    completed_chain = False
    ch_j = None
    debug_params = img, iteration, debug

    # Line 2 Get inward nodes
    l_inward_nodes = ch.get_nodes_from_chain_list(l_within_chains)

    # Line 3 Main loop to split chains that intersect over endpoints. Generator is defined to get next chain.
    generator = ChainsBag(l_within_chains)
    while True:
        # Line 4
        if not connected:
            if ch_j is not None and ch_j.is_closed(threshold=0.75):
                # Line 6
                complete_chain_using_2_support_ring(inward_ring, outward_ring, ch_j)
                completed_chain = True
                debugging_postprocessing(debug, [ch_j], l_within_chains, img,
                                         f'{save_path}/{iteration[0]}_split_chains_{ch_j.label_id}.png', iteration)
                # Line 8
                ch_j = None

            else:
                # Line 10. Generator has pointers to l_within_chains list. It is used to get next chain
                ch_j = generator.get_next_chain()

        if ch_j is None:
            break
        debugging_postprocessing(debug, [ch_j, inward_ring, outward_ring], l_within_chains, img,
                                 f'{save_path}/{iteration[0]}_split_chains_{ch_j.label_id}_init.png', iteration)

        # Line 13 Split chains in endpoint A and get candidate ch_i. Algorithm 17 in the supplementary material.
        endpoint = ch.EndPoints.A
        ch_k_a, diff_a, ch_i_a = split_and_connect_neighbouring_chains(l_inward_nodes, l_within_chains, ch_j,
                                                                       endpoint, outward_ring, inward_ring,
                                                                       neighbourhood_size, debug_params,
                                                                       save_path=save_path)
        # Line 14 Split chains in endpoint B and get candidate ch_i
        endpoint = ch.EndPoints.B
        ch_k_b, diff_b, ch_i_b = split_and_connect_neighbouring_chains(l_inward_nodes, l_within_chains, ch_j,
                                                                       endpoint, outward_ring, inward_ring,
                                                                       neighbourhood_size, debug_params,
                                                                       save_path=save_path, aux_chain=ch_k_a)
        # debug
        if debug:
            candidates_set = []
            if ch_k_b is not None:
                candidates_set.append(ch_k_b)
                candidates_set.append(ch_i_b)

            if ch_k_a is not None:
                candidates_set.append(ch_k_a)
                candidates_set.append(ch_i_a)
            debugging_postprocessing(debug, [ch_j] + candidates_set, l_within_chains, img,
                                     f'{save_path}/{iteration[0]}_split_chains_{ch_j.label_id}_candidate.png', iteration)

        # Line 15
        connected, ch_i, endpoint = connect_radially_closest_chain(ch_j, ch_k_a, diff_a,
                                                                   ch_i_a, ch_k_b, diff_b,
                                                                   ch_i_b, l_ch_p,
                                                                   l_within_chains, l_nodes_c,
                                                                   inward_ring, outward_ring)

        debugging_postprocessing(debug, [ch_i, ch_j], l_within_chains, img,
                                 f'{save_path}/{iteration[0]}_split_chains_{ch_j.label_id}_end.png', iteration)

    # Line 16
    return completed_chain


def connect_2_chain_via_support_chain(outward_chain, inward_chain, src_chain, candidate_chain, nodes_list, endpoint,
                                      chain_list, inner_chain_list):
    """
    Connect 2 chains using outward and inward chain as support chains
    @param outward_chain: outward support chain
    @param inward_chain: inward support chain
    @param src_chain: source chain
    @param candidate_chain: candidate chain
    @param nodes_list: full node list
    @param endpoint: source chain endpoint
    @param chain_list: full chain list
    @param inner_chain_list: chain list delimitated by inward_ring and outward_ring
    @return: None. Chains are modified in place. Candidate ch_i is removed from chain_list and inner_chain_list and
     ch_j is modified
    """
    connect_2_chain_via_inward_and_outward_ring(outward_chain, inward_chain, src_chain, candidate_chain, nodes_list,
                                                endpoint)

    # Remove ch_i from ch_i lists. Candidate ch_i must be removed from inner_chain_list(region) and chain_list(global)
    inner_candidate_chain = ch.get_chain_from_list_by_id(inner_chain_list, candidate_chain.id)
    if inner_candidate_chain is not None:
        cadena_ref_lista_original = inner_candidate_chain
        inner_chain_list.remove(cadena_ref_lista_original)
        chain_list.remove(cadena_ref_lista_original)

    global_candidate_chain = ch.get_chain_from_list_by_id(chain_list, candidate_chain.id)
    if global_candidate_chain is not None:
        chain_list.remove(global_candidate_chain)

    return


def connect_radially_closest_chain(src_chain, candidate_chain_a, diff_a, support_chain_a, candidate_chain_b, diff_b,
                                   support_chain_b, ch_p_list, within_chains_subset, node_c_list, inward_ring,
                                   outward_ring):
    """
    Given 2 candidate chains, connect the one that is radially closer to the source chain
    @param src_chain: source chain
    @param candidate_chain_a: candidate chain at endpoint A
    @param diff_a: difference between source chain and candidate chain at endpoint A
    @param support_chain_a: support chain at endpoint A
    @param candidate_chain_b: candidate chain at endpoint B
    @param diff_b: difference between source chain and candidate chain at endpoint B
    @param support_chain_b: support chain at endpoint B
    @param ch_p_list: full chain list over disk
    @param within_chains_subset: chains within the region of interest
    @param node_c_list: full node list over disk
    @param inward_ring: inward ring delimiting region of interest
    @param outward_ring: outward ring delimiting region of interest
    @return:
    """
    if (0 <= diff_a <= diff_b) or (diff_b < 0 and diff_a >= 0):
        candidate_chain = candidate_chain_a
        support_chain = support_chain_a
        endpoint = ch.EndPoints.A

    elif (0 <= diff_b < diff_a) or (diff_a < 0 and diff_b >= 0):
        candidate_chain = candidate_chain_b
        support_chain = support_chain_b
        endpoint = ch.EndPoints.B

    else:
        return False, support_chain_a, ''

    if candidate_chain.size + src_chain.size > candidate_chain.Nr:
        return False, support_chain_a, ''

    connect_2_chain_via_support_chain(outward_ring, inward_ring, src_chain, candidate_chain, node_c_list, endpoint,
                                      ch_p_list, within_chains_subset)

    return True, support_chain, endpoint


def postprocessing(l_ch_c, l_nodes_c, debug, save_path, debug_img_pre):
    """
<<<<<<< HEAD
    Posprocessing chain list. Conditions are relaxed in order to re-fine chain connections. Implements Algorithm 15
    in the supplementary material.
=======
    Posprocessing chain list. Conditions are relaxed in order to re-fine chain connections.
>>>>>>> ad846f57
    @param l_ch_c: chain list
    @param l_nodes_c: node list
    @param debug: debug flag. Parameter after this one are for debugging.
    @param save_path: debug locations
    @param debug_img_pre: input image

    @return:
    - l_ch_p: connected chains  list
    """
    # Line 1 initialization
    l_ch_p = [ch.copy_chain(chain) for chain in l_ch_c]
    chain_was_completed = False
    idx_start = None
    # debug parameter
    iteracion = [0]
    # end initialization
    # Line 2 Main loop
    while True:
        #Line 3
        ctx = DiskContext(l_ch_p, idx_start, save_path=save_path, img=debug_img_pre)

        # Line 4
        while len(ctx.completed_chains) > 0:
            # Line 5 l_within_chains, inward_ring and outward_ring are attributes of ctx which are updated in next line
            ctx.update()
            if debug:
                ctx.drawing(iteracion[0])
                iteracion[0] += 1


            # Line 6 First Postprocessing. Split all chains and connect them if it possible (Algorithm 16 in the supplementary material)
            chain_was_completed = split_and_connect_chains(ctx.l_within_chains, ctx.inward_ring, ctx.outward_ring,
                                                           l_ch_p, l_nodes_c, neighbourhood_size=ctx.neighbourhood_size,
                                                           debug=debug, img=debug_img_pre, save_path=save_path,
                                                           iteration=iteracion)
            # Line 7 If ch_i was completed, restart iteration
            if chain_was_completed:
                idx_start = ctx.idx
                break

            # Line 10 Second posproccessing
            connect_chains_if_there_is_enough_data(ctx, l_nodes_c, l_ch_p)

            # Line 11
            if ctx.exit():
                break

        # Line 13
        if not chain_was_completed:
            break

    # Line 15 Finale Step, complete chains
    complete_chains_if_required(l_ch_p)

    # Line 16
    return l_ch_p


def connect_chains_if_there_is_enough_data(ctx, l_nodes_c, l_ch_p):
    """
    Connect chains if there is enough data. This is the last step of the postprocessing
    @param ctx: context object
    @param l_nodes_c: full node list in disk
    @param l_ch_p: full chain list in disk
    @return:
    """
    there_is_chain = len(ctx.l_within_chains) == 1
    if there_is_chain:
        l_inward_chains = ctx.l_within_chains[0]
        postprocessing_unique_chain(l_inward_chains, ctx.inward_ring, ctx.outward_ring, l_nodes_c)
        return

    more_than_1_chain = len(ctx.l_within_chains) > 1
    if more_than_1_chain:
        postprocessing_more_than_one_chain_without_intersection(ctx.l_within_chains, ctx.inward_ring,
                                                                ctx.outward_ring, l_nodes_c, l_ch_p)

    return 0


def complete_chains_if_required(ch_p):
    """
    Complete chains if full and size is less than Nr
    @param ch_p: chain list to complete
    @return:
    """
    chain_list = [chain for chain in ch_p if chain.type not in [ch.TypeChains.border]]
    for chain in chain_list:
        if chain.is_closed() and chain.size < chain.Nr:
            inward_chain, outward_chain, _ = get_inward_and_outward_visible_chains(chain_list, chain, ch.EndPoints.A)
            if inward_chain is not None and outward_chain is not None:
                complete_chain_using_2_support_ring(inward_chain, outward_chain, chain)

            elif inward_chain is not None or outward_chain is not None:
                support_chain = None
                complete_chain_using_support_ring(support_chain, chain)

    return 0


def postprocessing_unique_chain(within_chain, inward_ring_chain, outward_ring_chain, node_list,
                                information_threshold=180):
    """
    Postprocessing for unique chain if chain size is greater than information threshold
    @param within_chain: chain in region
    @param inward_ring_chain: inward ring chain
    @param outward_ring_chain: outward ring chain
    @param node_list: full node list in disk
    @param information_threshold: data threshold
    @return:
    """
    within_chain_angular_size = within_chain.size * 360 / within_chain.Nr
    if within_chain_angular_size > information_threshold:
        complete_chain_using_2_support_ring(inward_ring_chain, outward_ring_chain, within_chain)

    return


def build_no_intersecting_chain_set(chains_subset):
    """
    Build a set of chains that do not intersect with each other.
    @param chains_subset: all chains within region
    @return: subset of chains that do not intersect with each other
    """
    chains_subset.sort(key=lambda x: x.size)
    chains_subset = [chain for chain in chains_subset if not chain.is_closed()]
    no_intersecting_subset = []
    while len(chains_subset) > 0:
        longest_chain = chains_subset[-1]
        longest_chain_intersect_already_added_chain = len([chain for chain in no_intersecting_subset
                                                           if intersection_between_chains(chain, longest_chain)]) > 0

        chains_subset.remove(longest_chain)
        if longest_chain_intersect_already_added_chain:
            continue

        no_intersecting_subset.append(longest_chain)

    return no_intersecting_subset


def postprocessing_more_than_one_chain_without_intersection(chain_subset, outward_ring_chain, inward_ring_chain,
                                                            node_list, chain_list, information_threshold=180):
    """
    Postprocessing for more than one chain without intersection. If we have more than one chain in region that
    not intersect each other. This chain subset also have to have an angular domain higher than information_threshold.
    Then we iterate over the chains and if satisfy similarity condition, we can connect them.
    @param chain_subset: chains in region defined by outward and inward ring
    @param outward_ring_chain: outward ring chain
    @param inward_ring_chain: inward ring chain
    @param node_list: full node list in all the disk
    @param chain_list: full chain list in all the disk, not only the region
    @param information_threshold: threshold to connect chains in degrees
    @return: connect chains if it possible
    """
    # get all the chains that not intersect each other
    no_intersecting_subset = build_no_intersecting_chain_set(chain_subset)
    angular_step = 360 / outward_ring_chain.Nr
    enough_information = np.sum([cad.size for cad in no_intersecting_subset]) * angular_step > information_threshold
    if not enough_information:
        return 0

    no_intersecting_subset.sort(key=lambda x: x.extA.angle)

    # Fist chain. All the nodes of chain that satisfy similarity condition will be added to this chain
    src_chain = no_intersecting_subset.pop(0)
    endpoint_node = src_chain.extB
    endpoint = ch.EndPoints.B
    # Select radially closer chain to ch_j endpoint
    support_chain = select_support_chain(outward_ring_chain, inward_ring_chain, endpoint_node)

    # Iterate over the rest of chains
    while len(no_intersecting_subset) > 0:
        next_chain = no_intersecting_subset[0]
        check_pass, distribution_distance = similarity_conditions(None, 0.2, 3, 2, False, support_chain, src_chain,
                                                                  next_chain, endpoint, check_overlapping=True,
                                                                  chain_list=chain_subset)

        if check_pass:
            #connect candidate_chain to ch_j
            connect_2_chain_via_support_chain(outward_ring_chain, inward_ring_chain, src_chain,
                                              next_chain, node_list, endpoint, chain_list,
                                              no_intersecting_subset)
        else:
            no_intersecting_subset.remove(next_chain)

    complete_chain_using_2_support_ring(inward_ring_chain, outward_ring_chain, src_chain)

    return 0<|MERGE_RESOLUTION|>--- conflicted
+++ resolved
@@ -362,11 +362,7 @@
 
 def split_intersecting_chains(direction, l_filtered_chains, ch_j):
     """
-<<<<<<< HEAD
     Split intersecting chains. Implements Algorithm 18 in the supplementary material.
-=======
-    Split intersecting chains.
->>>>>>> ad846f57
     @param direction: endpoint direction for split chains
     @param l_filtered_chains: list of chains to be split
     @param ch_j: source chain
@@ -420,7 +416,7 @@
 
 def split_intersecting_chain_in_other_endpoint(endpoint, src_chain, within_chain_set, within_nodes, chain_search_set):
     """
-    Split intersecting chain in other endpoint.
+    Split intersecting chain in other endpoint
     @param endpoint:
     @param src_chain: source chain
     @param within_chain_set: chains within the region
@@ -597,11 +593,7 @@
                                           endpoint: int, outward_ring, inward_ring, neighbourhood_size,
                                           debug_params, save_path, aux_chain=None):
     """
-<<<<<<< HEAD
     Logic for split and connect chains within region. Implements Algorithm 17 in the supplementary material.
-=======
-    Logic for split and connect chains within region.
->>>>>>> ad846f57
     @param l_within_nodes: nodes within region
     @param l_within_chains: chains within region
     @param ch_j: source chain. The one that is being to connect if condition are met.
@@ -734,10 +726,7 @@
                              debug=False, img=None, save_path=None, iteration=None):
     """
     Split chains that intersect in other endpoint and connect them if connectivity goodness conditions are met.
-<<<<<<< HEAD
     Implements Algorithm 16 in the supplementary material.
-=======
->>>>>>> ad846f57
     @param l_within_chains: uncompleted chains delimitated by inward_ring and outward_ring
     @param inward_ring: inward ring of the region.
     @param outward_ring: outward ring of the region.
@@ -898,12 +887,8 @@
 
 def postprocessing(l_ch_c, l_nodes_c, debug, save_path, debug_img_pre):
     """
-<<<<<<< HEAD
     Posprocessing chain list. Conditions are relaxed in order to re-fine chain connections. Implements Algorithm 15
     in the supplementary material.
-=======
-    Posprocessing chain list. Conditions are relaxed in order to re-fine chain connections.
->>>>>>> ad846f57
     @param l_ch_c: chain list
     @param l_nodes_c: node list
     @param debug: debug flag. Parameter after this one are for debugging.
